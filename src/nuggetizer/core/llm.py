import time
from typing import Any, Dict, List, Optional, Tuple, Union

import tiktoken
from openai import AzureOpenAI, OpenAI

from ..utils.api import (
    get_azure_openai_args,
    get_openai_api_key,
    get_openrouter_api_key,
    get_vllm_api_key,
)


class LLMHandler:
    def __init__(
        self,
        model: str,
        api_keys: Optional[Union[str, List[str]]] = None,
        context_size: int = 8192,
        api_type: Optional[str] = None,
        api_base: Optional[str] = None,
        api_version: Optional[str] = None,
        use_azure_openai: bool = False,
        use_openrouter: bool = False,
        use_vllm: bool = False,
        openrouter_api_key: Optional[str] = None,
        vllm_port: int = 8000,
    ):
        self.model = model
        self.context_size = context_size

        # Auto-configure API keys and Azure settings if not provided
        if use_azure_openai and (
            api_keys is None
            or (api_type == "azure" or (api_type is None and "gpt" in model.lower()))
        ):
            azure_args = get_azure_openai_args()
            api_type = "azure"
            api_base = azure_args.get("api_base")
            api_version = azure_args.get("api_version")
            api_keys = azure_args.get("api_key", api_keys) or get_openai_api_key()
        else:
            # Check for explicit API keys first, then environment variables
            if api_keys is None:
                if use_vllm:
                    # Use vLLM local server
                    api_keys = get_vllm_api_key()
                    api_base = f"http://localhost:{vllm_port}/v1"
                    api_type = "vllm"
                elif use_openrouter:
                    # Use OpenRouter API
                    openrouter_key = openrouter_api_key or get_openrouter_api_key()
                    if openrouter_key is not None:
                        api_keys = openrouter_key
                        api_base = "https://openrouter.ai/api/v1"
                        api_type = "openrouter"
                    else:
                        raise ValueError(
                            "use_openrouter=True but no OpenRouter API key found"
                        )
                else:
                    # Try OpenAI API key first, then OpenRouter as fallback
                    openai_key = get_openai_api_key()
                    if openai_key is not None:
                        api_keys = openai_key
                        api_type = "openai"
                    else:
                        # Try OpenRouter API key as fallback
                        openrouter_key = openrouter_api_key or get_openrouter_api_key()
                        if openrouter_key is not None:
                            api_keys = openrouter_key
                            api_base = "https://openrouter.ai/api/v1"
                            api_type = "openrouter"
            else:
                # Use provided API keys with OpenAI by default
                api_type = "openai"
        # Ensure we have a valid API type and keys
        if api_type is None or api_keys is None:
            raise ValueError(
                "No valid API key found. Please provide either:\n"
                "1. OpenAI API key (OPEN_AI_API_KEY environment variable)\n"
                "2. OpenRouter API key (OPENROUTER_API_KEY environment variable)\n"
                "3. Azure OpenAI credentials (AZURE_OPENAI_API_KEY, etc.)\n"
                "4. Use vLLM local server (use_vllm=True)\n"
                "5. Pass api_keys parameter directly to Nuggetizer constructor"
            )

        self.api_keys = [api_keys] if isinstance(api_keys, str) else api_keys
        self.current_key_idx = 0
        self.vllm_port = vllm_port
        assert api_type is not None
        self.client = self._initialize_client(api_type, api_base, api_version)

    def _initialize_client(
        self, api_type: str, api_base: str | None, api_version: str | None
    ) -> Union[AzureOpenAI, OpenAI]:
        if api_type == "azure" and all([api_base, api_version]):
            assert api_base is not None
            return AzureOpenAI(
                api_key=self.api_keys[0],
                api_version=api_version,
                azure_endpoint=api_base,
            )
        elif api_type == "openai":
            return OpenAI(api_key=self.api_keys[0])
        elif api_type == "openrouter":
            return OpenAI(api_key=self.api_keys[0], base_url=api_base)
        elif api_type == "vllm":
            full_url = api_base
            return OpenAI(api_key=self.api_keys[0], base_url=full_url)
        else:
            raise ValueError(f"Invalid API type: {api_type}")

    def run(
        self, messages: List[Dict[str, str]], temperature: float = 0
    ) -> Tuple[str, int, Optional[Dict[str, Any]], Optional[str]]:
        """
        Run LLM inference and return content, token count, usage metadata, and reasoning.

        Returns:
            Tuple of (content, token_count, usage_metadata, reasoning_content)
        """

        remaining_retry = 5
        while remaining_retry > 0:
            if "o1" in self.model or "o3" in self.model or "o4" in self.model:
                # System message is not supported for o1 models
                new_messages = messages[1:]
                new_messages[0]["content"] = (
                    messages[0]["content"] + "\n" + messages[1]["content"]
                )
                messages = new_messages[:]
            if (
                "o1" in self.model
                or "o3" in self.model
                or "o4" in self.model
                or "gpt-5" in self.model
            ):
                temperature = 1.0
            try:
                completion = None
                # Use different parameters for vLLM vs other APIs
                completion_params: Dict[str, Any]
                if hasattr(self.client, "base_url") and "localhost" in str(
                    self.client.base_url
                ):
                    # vLLM specific parameters
                    completion_params = {
                        "model": self.model,
                        "messages": messages,
                        "temperature": temperature,
                        "max_tokens": 4096,
                        "timeout": 60,
                    }
                else:
                    # Standard OpenAI/other APIs
                    completion_params = {
                        "model": self.model,
                        "messages": messages,
                        "temperature": temperature,
                        "max_completion_tokens": 4096,
                        "timeout": 60,
                    }
                completion = self.client.chat.completions.create(**completion_params)
                # print(f"🔍 DEBUG LLM: API call completed successfully") # not
                # removed because it's very helpful for debugging

                response = completion.choices[0].message.content
                # print(f"🔍 DEBUG LLM: Full response: {completion}") # not
                # removed because it's very helpful for debugging

                # Extract reasoning content if available
                reasoning_content = None
                message = completion.choices[0].message
                # Check for reasoning field in the message
                if hasattr(message, "reasoning") and message.reasoning:
                    reasoning_content = message.reasoning
                elif (
                    hasattr(message, "reasoning_content") and message.reasoning_content
                ):
                    reasoning_content = message.reasoning_content
                # Also check if it's a dict with reasoning field
                elif (
                    isinstance(message, dict)
                    and "reasoning" in message
                    and message["reasoning"]
                ):
                    reasoning_content = message["reasoning"]
                elif (
                    isinstance(message, dict)
                    and "reasoning_content" in message
                    and message["reasoning_content"]
                ):
                    reasoning_content = message["reasoning_content"]
                else:
                    print(f"No reasoning found in response from {self.model}")

                # Handle None response
                if response is None:
                    response = ""

                # Extract usage metadata
                usage_metadata = None
                if hasattr(completion, "usage") and completion.usage:
                    usage_metadata = {
                        "prompt_tokens": getattr(
                            completion.usage, "prompt_tokens", None
                        ),
                        "completion_tokens": getattr(
                            completion.usage, "completion_tokens", None
                        ),
                        "total_tokens": getattr(completion.usage, "total_tokens", None),
                    }

                try:
                    # For newer models like gpt-4o that may not have specific
                    # encodings yet
                    if "gpt-4o" in self.model or "gpt-4.1" in self.model:
                        encoding = tiktoken.get_encoding("o200k_base")
                    elif (
                        "qwen" in self.model.lower()
                        or "qwen2" in self.model.lower()
                        or "qwen3" in self.model.lower()
                    ):
                        # Use cl100k_base for Qwen models as they typically use
                        # similar tokenization
                        encoding = tiktoken.get_encoding("cl100k_base")
                    else:
                        encoding = tiktoken.get_encoding(self.model)
                except Exception:
                    encoding = tiktoken.get_encoding("cl100k_base")

<<<<<<< HEAD
                # Ensure response is a string before encoding
                response_str = str(response) if response is not None else ""
                return (
                    response_str,
                    len(encoding.encode(response_str)),
                    usage_metadata,
                    reasoning_content,
                )
            except Exception:
=======
                return response, len(encoding.encode(response))
            except Exception as e:
                print(f"LLM Inference Error: {str(e)}")
>>>>>>> c0aa93ab
                remaining_retry -= 1
                if remaining_retry <= 0:
                    raise RuntimeError("Reached max of 5 retries.")
                # Don't retry in case of safety trigger.
                if (
                    completion
                    and completion.choices
                    and completion.choices[0].finish_reason == "content_filter"
                ):
                    raise ValueError("Request blocked by content filter.")
                if self.api_keys is not None:
                    self.current_key_idx = (self.current_key_idx + 1) % len(
                        self.api_keys
                    )
                    self.client.api_key = self.api_keys[self.current_key_idx]
                time.sleep(0.1)

        # This should never be reached, but mypy requires it
        raise RuntimeError("Unexpected end of method")<|MERGE_RESOLUTION|>--- conflicted
+++ resolved
@@ -231,7 +231,6 @@
                 except Exception:
                     encoding = tiktoken.get_encoding("cl100k_base")
 
-<<<<<<< HEAD
                 # Ensure response is a string before encoding
                 response_str = str(response) if response is not None else ""
                 return (
@@ -240,12 +239,8 @@
                     usage_metadata,
                     reasoning_content,
                 )
-            except Exception:
-=======
-                return response, len(encoding.encode(response))
             except Exception as e:
                 print(f"LLM Inference Error: {str(e)}")
->>>>>>> c0aa93ab
                 remaining_retry -= 1
                 if remaining_retry <= 0:
                     raise RuntimeError("Reached max of 5 retries.")
