#!/usr/bin/env python3
import argparse
import time
from nuggetizer.core.types import Query, Document, Request
from nuggetizer.models.nuggetizer import Nuggetizer
from nuggetizer.core.metrics import calculate_nugget_scores


def create_sample_request() -> Request:
    """Create a sample request with a query and documents."""
    query = Query(
        qid="sample-1",
        text="What are the key benefits and features of Python programming language?",
    )

    documents = [
        Document(
            docid="doc1",
            segment="""Python is renowned for its simplicity and readability, making it an excellent choice for beginners. 
            Its extensive standard library provides built-in support for many programming tasks.""",
        ),
        Document(
            docid="doc2",
            segment="""Python supports multiple programming paradigms including object-oriented, imperative, and functional 
            programming. It has a large and active community that contributes to thousands of third-party packages.""",
        ),
        Document(
            docid="doc3",
            segment="""Python's dynamic typing and automatic memory management help developers focus on solving problems 
            rather than managing low-level details. It's widely used in web development, data science, and AI.""",
        ),
        Document(
            docid="doc4",
            segment="""Python is open source. And some features included are:
            - Lambda functions are anonymous functions that can be used to create quick, one-time-use functions.
            - List comprehensions are a way to create lists in a concise manner.
            - Generators are a way to create iterators in a concise manner.
            - Decorators are a way to modify or enhance functions or methods.
            - Context managers are a way to manage resources in a concise manner.
            - Async/await are a way to write asynchronous code in a concise manner.
            - Type hints are a way to add type information to variables and function parameters.
            - etc.
            """,
        ),
        Document(
            docid="doc5",
            segment="""Benefits of Python Programming Language

1. Simplicity & Readability
	•	Intuitive, easy-to-read syntax reduces development time.
	•	Indentation-based structure enforces clean, readable code.

2. Versatility & General-Purpose Use
	•	Supports multiple paradigms: procedural, object-oriented, functional.
	•	Used in web development, data science, machine learning, automation, scripting, etc.

3. Extensive Libraries & Ecosystem
	•	Rich standard library (e.g., json, os, sys, datetime).
	•	Strong third-party ecosystem: NumPy, Pandas (data science), TensorFlow, PyTorch (ML), Flask, Django (web), Scrapy (web scraping).

4. Cross-Platform Compatibility
	•	Runs on Windows, macOS, Linux, and embedded systems.
	•	Code can be executed in various environments without modification.

5. Strong Community & Support
	•	Large open-source community with extensive documentation and forums (Stack Overflow, GitHub).
	•	Frequent updates and improvements from contributors worldwide.

6. Rapid Development & Prototyping
	•	Dynamic typing and interpreted nature allow fast iteration.
	•	Ideal for quick prototyping before optimizing in lower-level languages.

7. Integration & Interoperability
	•	Can interface with C/C++ (ctypes, Cython), Java (Jython), .NET (IronPython).
	•	Supports API calls via HTTP, WebSockets, and external services.

8. Scalability & Maintainability
	•	Modular design and structured code make large projects manageable.
	•	Popular in enterprise applications (Dropbox, Instagram, Reddit).

9. High Demand & Career Opportunities
	•	Widely used in industry, academia, and research.
	•	High job demand in data science, AI, software development, cybersecurity, etc.

10. Strong for AI & Data Science
	•	Dominates ML & AI fields with TensorFlow, PyTorch, and Scikit-learn.
	•	Integrated with big data tools (Apache Spark, Dask).

11. Automation & Scripting
	•	Ideal for automating repetitive tasks (web scraping, testing, system administration).
	•	Popular in DevOps workflows (Ansible, Fabric).

12. Open-Source & Free
	•	No licensing costs, freely available for any use case.
	•	Thrives on an active open-source ecosystem.

Conclusion

Python's simplicity, versatility, vast ecosystem, and strong community support make it one of the most powerful and widely used programming languages across industries.""",
        ),
    ]

    return Request(query=query, documents=documents)


<<<<<<< HEAD
def process_request(request: Request, model: str, use_azure_openai: bool, use_openrouter: bool, use_vllm: bool, vllm_port: int, log_level: int, print_reasoning: bool = False, print_trace: bool = False) -> None:
=======
def process_request(
    request: Request,
    model: str,
    use_azure_openai: bool,
    use_openrouter: bool,
    use_vllm: bool,
    vllm_port: int,
    log_level: int,
) -> None:
>>>>>>> dbd209d7
    """Process a request through the nuggetizer pipeline."""
    start_time = time.time()

    print("🚀 Initializing components...")
    # Initialize components - API keys and Azure config are loaded automatically

    # Option 1: Single model for all components
<<<<<<< HEAD
    nuggetizer1 = Nuggetizer(model=model, use_azure_openai=use_azure_openai, use_openrouter=use_openrouter, use_vllm=use_vllm, vllm_port=vllm_port, log_level=log_level, store_trace=print_trace, store_reasoning=print_reasoning)
    
=======
    nuggetizer1 = Nuggetizer(
        model=model,
        use_azure_openai=use_azure_openai,
        use_openrouter=use_openrouter,
        use_vllm=use_vllm,
        vllm_port=vllm_port,
        log_level=log_level,
    )

>>>>>>> dbd209d7
    # Option 2: Different models for each component
    # nuggetizer2 = Nuggetizer(
    #     creator_model="gpt-4o",
    #     scorer_model="gpt-3.5-turbo",
    #     assigner_model="gpt-4o",
    #     use_azure_openai=use_azure_openai,
    #     log_level=log_level
    # )

    # Use nuggetizer1 for this example
    nuggetizer = nuggetizer1

    # Extract and score nuggets
    print("\n📝 Extracting and scoring nuggets...")
    create_start = time.time()
    scored_nuggets = nuggetizer.create(request)
    create_time = time.time() - create_start
    print(f"Found {len(scored_nuggets)} nuggets (took {create_time:.2f}s):")
    
    # Print reasoning if requested
    if print_reasoning:
        # Print creator reasoning
        creator_reasoning = nuggetizer.get_creator_reasoning()
        if creator_reasoning:
            print("\n🧠 Creator Reasoning:")
            print(f"   {creator_reasoning}\n")
        
        print("\n🧠 Reasoning for each nugget:")
        for i, nugget in enumerate(scored_nuggets, 1):
            if hasattr(nugget, 'reasoning') and nugget.reasoning:
                print(f"{i}. {nugget.text}")
                print(f"   Reasoning: {nugget.reasoning}\n")
    
    # Print trace if requested
    if print_trace:
        print("\n🔍 Trace information for each nugget:")
        for i, nugget in enumerate(scored_nuggets, 1):
            if hasattr(nugget, 'trace') and nugget.trace:
                t = nugget.trace
                print(f"{i}. {nugget.text}")
                print(f"   component={t.component} model={t.model} params={t.params}")
                if t.usage:
                    print(f"   usage={t.usage}")
                print()
    
    # Regular output
    for i, nugget in enumerate(scored_nuggets, 1):
        importance_emoji = "⭐" if nugget.importance == "vital" else "✔️"
        print(
            f"{i}. {importance_emoji} {nugget.text} (Importance: {nugget.importance})"
        )

    # Assign nuggets to documents
    print("\n🎯 Assigning nuggets to documents...")
    assign_start = time.time()
    for doc in request.documents:
        print(f"\nDocument: {doc.docid}")
        print("Segment:", doc.segment)
        assigned_nuggets = nuggetizer.assign(
            request.query.text, doc.segment, scored_nuggets
        )
        print("\nAssignments:")
        for nugget in assigned_nuggets:
            importance_emoji = "⭐" if nugget.importance == "vital" else "✨"
            assignment_emoji = {
                "support": "✅",
                "partial_support": "🟡",
                "not_support": "❌",
            }.get(nugget.assignment, "❓")
            print(f"{nugget.text}")
            print(f"  Importance: {nugget.importance} {importance_emoji}")
            print(f"  Assignment: {nugget.assignment} {assignment_emoji}")
<<<<<<< HEAD
            
            # Print reasoning if requested
            if print_reasoning and hasattr(nugget, 'reasoning') and nugget.reasoning:
                print(f"  Reasoning: {nugget.reasoning}")
            
            # Print trace if requested
            if print_trace and hasattr(nugget, 'trace') and nugget.trace:
                t = nugget.trace
                print(f"  component={t.component} model={t.model} params={t.params}")
                if t.usage:
                    print(f"  usage={t.usage}")
        
=======

>>>>>>> dbd209d7
        # Calculate metrics for this document
        nugget_list = [
            {"text": n.text, "importance": n.importance, "assignment": n.assignment}
            for n in assigned_nuggets
        ]
        metrics = calculate_nugget_scores(request.query.qid, nugget_list)
        print("\nMetrics:")
        print(f"  Strict Vital Score: {metrics.strict_vital_score:.2f}")
        print(f"  Strict All Score: {metrics.strict_all_score:.2f}")
        print(f"  Vital Score: {metrics.vital_score:.2f}")
        print(f"  All Score: {metrics.all_score:.2f}")

    assign_time = time.time() - assign_start
    total_time = time.time() - start_time
    print("\n⏱️ Timing Summary:")
    print(f"  Creation time: {create_time:.2f}s")
    print(f"  Assignment time: {assign_time:.2f}s")
    print(f"  Total time: {total_time:.2f}s")


def main() -> None:
    """Run the e2e example."""
<<<<<<< HEAD
    parser = argparse.ArgumentParser(description='Run the e2e example')
    parser.add_argument('--use_azure_openai', action='store_true', help='Use Azure OpenAI')
    parser.add_argument('--use_openrouter', action='store_true', help='Use OpenRouter API')
    parser.add_argument('--use_vllm', action='store_true', help='Use vLLM local server')
    parser.add_argument('--vllm_port', type=int, default=8000, help='vLLM server port (default: 8000)')
    parser.add_argument('--model', type=str, default="gpt-4o", help='Model to use')
    parser.add_argument('--log_level', type=int, default=0, help='Log level')
    parser.add_argument('--print_reasoning', action='store_true', help='Print reasoning content')
    parser.add_argument('--print_trace', action='store_true', help='Print trace information')
=======
    parser = argparse.ArgumentParser(description="Run the e2e example")
    parser.add_argument(
        "--use_azure_openai", action="store_true", help="Use Azure OpenAI"
    )
    parser.add_argument(
        "--use_openrouter", action="store_true", help="Use OpenRouter API"
    )
    parser.add_argument("--use_vllm", action="store_true", help="Use vLLM local server")
    parser.add_argument(
        "--vllm_port", type=int, default=8000, help="vLLM server port (default: 8000)"
    )
    parser.add_argument("--model", type=str, default="gpt-4o", help="Model to use")
    parser.add_argument("--log_level", type=int, default=0, help="Log level")
>>>>>>> dbd209d7
    args = parser.parse_args()

    print("🔧 Starting E2E Nuggetizer Example...")
    print(f"Using model: {args.model}")
    request = create_sample_request()
<<<<<<< HEAD
    process_request(request, args.model, args.use_azure_openai, args.use_openrouter, args.use_vllm, args.vllm_port, args.log_level, args.print_reasoning, args.print_trace)
=======
    process_request(
        request,
        args.model,
        args.use_azure_openai,
        args.use_openrouter,
        args.use_vllm,
        args.vllm_port,
        args.log_level,
    )
>>>>>>> dbd209d7
    print("\n✨ Example completed!")


if __name__ == "__main__":
    main()<|MERGE_RESOLUTION|>--- conflicted
+++ resolved
@@ -103,19 +103,7 @@
     return Request(query=query, documents=documents)
 
 
-<<<<<<< HEAD
 def process_request(request: Request, model: str, use_azure_openai: bool, use_openrouter: bool, use_vllm: bool, vllm_port: int, log_level: int, print_reasoning: bool = False, print_trace: bool = False) -> None:
-=======
-def process_request(
-    request: Request,
-    model: str,
-    use_azure_openai: bool,
-    use_openrouter: bool,
-    use_vllm: bool,
-    vllm_port: int,
-    log_level: int,
-) -> None:
->>>>>>> dbd209d7
     """Process a request through the nuggetizer pipeline."""
     start_time = time.time()
 
@@ -123,20 +111,8 @@
     # Initialize components - API keys and Azure config are loaded automatically
 
     # Option 1: Single model for all components
-<<<<<<< HEAD
     nuggetizer1 = Nuggetizer(model=model, use_azure_openai=use_azure_openai, use_openrouter=use_openrouter, use_vllm=use_vllm, vllm_port=vllm_port, log_level=log_level, store_trace=print_trace, store_reasoning=print_reasoning)
     
-=======
-    nuggetizer1 = Nuggetizer(
-        model=model,
-        use_azure_openai=use_azure_openai,
-        use_openrouter=use_openrouter,
-        use_vllm=use_vllm,
-        vllm_port=vllm_port,
-        log_level=log_level,
-    )
-
->>>>>>> dbd209d7
     # Option 2: Different models for each component
     # nuggetizer2 = Nuggetizer(
     #     creator_model="gpt-4o",
@@ -209,7 +185,6 @@
             print(f"{nugget.text}")
             print(f"  Importance: {nugget.importance} {importance_emoji}")
             print(f"  Assignment: {nugget.assignment} {assignment_emoji}")
-<<<<<<< HEAD
             
             # Print reasoning if requested
             if print_reasoning and hasattr(nugget, 'reasoning') and nugget.reasoning:
@@ -222,9 +197,6 @@
                 if t.usage:
                     print(f"  usage={t.usage}")
         
-=======
-
->>>>>>> dbd209d7
         # Calculate metrics for this document
         nugget_list = [
             {"text": n.text, "importance": n.importance, "assignment": n.assignment}
@@ -247,7 +219,6 @@
 
 def main() -> None:
     """Run the e2e example."""
-<<<<<<< HEAD
     parser = argparse.ArgumentParser(description='Run the e2e example')
     parser.add_argument('--use_azure_openai', action='store_true', help='Use Azure OpenAI')
     parser.add_argument('--use_openrouter', action='store_true', help='Use OpenRouter API')
@@ -257,39 +228,12 @@
     parser.add_argument('--log_level', type=int, default=0, help='Log level')
     parser.add_argument('--print_reasoning', action='store_true', help='Print reasoning content')
     parser.add_argument('--print_trace', action='store_true', help='Print trace information')
-=======
-    parser = argparse.ArgumentParser(description="Run the e2e example")
-    parser.add_argument(
-        "--use_azure_openai", action="store_true", help="Use Azure OpenAI"
-    )
-    parser.add_argument(
-        "--use_openrouter", action="store_true", help="Use OpenRouter API"
-    )
-    parser.add_argument("--use_vllm", action="store_true", help="Use vLLM local server")
-    parser.add_argument(
-        "--vllm_port", type=int, default=8000, help="vLLM server port (default: 8000)"
-    )
-    parser.add_argument("--model", type=str, default="gpt-4o", help="Model to use")
-    parser.add_argument("--log_level", type=int, default=0, help="Log level")
->>>>>>> dbd209d7
     args = parser.parse_args()
 
     print("🔧 Starting E2E Nuggetizer Example...")
     print(f"Using model: {args.model}")
     request = create_sample_request()
-<<<<<<< HEAD
     process_request(request, args.model, args.use_azure_openai, args.use_openrouter, args.use_vllm, args.vllm_port, args.log_level, args.print_reasoning, args.print_trace)
-=======
-    process_request(
-        request,
-        args.model,
-        args.use_azure_openai,
-        args.use_openrouter,
-        args.use_vllm,
-        args.vllm_port,
-        args.log_level,
-    )
->>>>>>> dbd209d7
     print("\n✨ Example completed!")
 
 
